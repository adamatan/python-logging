--- conflicted
+++ resolved
@@ -177,10 +177,7 @@
         from google.cloud.logging_v2.handlers._monitored_resources import (
             detect_resource,
         )
-<<<<<<< HEAD
-=======
-
->>>>>>> c1e5298c
+
         RESOURCE = detect_resource(self.PROJECT)._to_dict()
         TEXT = "TEXT"
         ENTRIES = [
@@ -202,10 +199,7 @@
         from google.cloud.logging_v2.handlers._monitored_resources import (
             detect_resource,
         )
-<<<<<<< HEAD
-=======
-
->>>>>>> c1e5298c
+
         TEXT = "TEXT"
         RESOURCE = detect_resource(self.PROJECT)._to_dict()
         DEFAULT_LABELS = {"foo": "spam"}
@@ -286,10 +280,7 @@
         from google.cloud.logging_v2.handlers._monitored_resources import (
             detect_resource,
         )
-<<<<<<< HEAD
-=======
-
->>>>>>> c1e5298c
+
         STRUCT = {"message": "MESSAGE", "weather": "cloudy"}
         RESOURCE = detect_resource(self.PROJECT)._to_dict()
         ENTRIES = [
@@ -311,10 +302,7 @@
         from google.cloud.logging_v2.handlers._monitored_resources import (
             detect_resource,
         )
-<<<<<<< HEAD
-=======
-
->>>>>>> c1e5298c
+
         STRUCT = {"message": "MESSAGE", "weather": "cloudy"}
         RESOURCE = detect_resource(self.PROJECT)._to_dict()
         DEFAULT_LABELS = {"foo": "spam"}
