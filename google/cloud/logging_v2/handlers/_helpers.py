--- conflicted
+++ resolved
@@ -52,20 +52,12 @@
 
 
 def get_request_data_from_flask():
-<<<<<<< HEAD
-    """Get trace_id and http_request data from flask request headers.
-
-    Returns:
-        str: TraceID in HTTP request headers.
-        HttpRequest: data about the associated http request.
-=======
     """Get http_request and trace data from flask request headers.
 
     Returns:
         Tuple[Optional[google.logging.type.http_request_pb2.HttpRequest], Optional[str]]:
             Data related to the current http request and the trace_id for the
             request. Both fields will be None if a flask request isn't found.
->>>>>>> ba94afb7
     """
     if flask is None or not flask.request:
         return None, None
@@ -91,20 +83,12 @@
 
 
 def get_request_data_from_django():
-<<<<<<< HEAD
-    """Get trace_id and http_request data from django request headers.
-
-    Returns:
-        str: TraceID in HTTP request headers.
-        HttpRequest: data about the associated http request.
-=======
     """Get http_request and trace data from django request headers.
 
     Returns:
         Tuple[Optional[google.logging.type.http_request_pb2.HttpRequest], Optional[str]]:
             Data related to the current http request and the trace_id for the
             request. Both fields will be None if a django request isn't found.
->>>>>>> ba94afb7
     """
     request = _get_django_request()
 
@@ -131,14 +115,6 @@
 
 
 def get_request_data():
-<<<<<<< HEAD
-    """Helper to get trace_id and http_request data from supported web
-    frameworks (currently supported: Flask and Django).
-
-    Returns:
-        str: TraceID in HTTP request headers.
-        HttpRequest: data about the associated http request.
-=======
     """Helper to get http_request and trace data from supported web
     frameworks (currently supported: Flask and Django).
 
@@ -146,7 +122,6 @@
         Tuple[Optional[google.logging.type.http_request_pb2.HttpRequest], Optional[str]]:
             Data related to the current http request and the trace_id for the
             request. Both fields will be None if a supported web request isn't found.
->>>>>>> ba94afb7
     """
     checkers = (
         get_request_data_from_django,
