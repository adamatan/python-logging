# Copyright 2016 Google LLC
#
# Licensed under the Apache License, Version 2.0 (the "License");
# you may not use this file except in compliance with the License.
# You may obtain a copy of the License at
#
#     http://www.apache.org/licenses/LICENSE-2.0
#
# Unless required by applicable law or agreed to in writing, software
# distributed under the License is distributed on an "AS IS" BASIS,
# WITHOUT WARRANTIES OR CONDITIONS OF ANY KIND, either express or implied.
# See the License for the specific language governing permissions and
# limitations under the License.

"""Python :mod:`logging` handlers for Cloud Logging."""

import collections
import json
import logging
import inspect

from google.cloud.logging_v2.handlers.transports import BackgroundThreadTransport
from google.cloud.logging_v2.handlers._monitored_resources import detect_resource
from google.cloud.logging_v2.handlers._helpers import get_request_data

DEFAULT_LOGGER_NAME = "python"

"""Exclude internal logs from propagating through handlers"""
EXCLUDED_LOGGER_DEFAULTS = (
    "google.cloud",
    "google.auth",
    "google_auth_httplib2",
    "google.api_core.bidi",
    "werkzeug",
)

"""These environments require us to remove extra handlers on setup"""
_CLEAR_HANDLER_RESOURCE_TYPES = ("gae_app", "cloud_function")

"""Extra trace label to be added on App Engine environments"""
_GAE_TRACE_ID_LABEL = "appengine.googleapis.com/trace_id"

"""Resource name for App Engine environments"""
_GAE_RESOURCE_TYPE = "gae_app"


class CloudLoggingFilter(logging.Filter):
    """Python standard ``logging`` Filter class to add Cloud Logging
    information to each LogRecord.

    When attached to a LogHandler, each incoming log will be modified
    to include new Cloud Logging relevant data. This data can be manually
    overwritten using the `extras` argument when writing logs.
    """

    def __init__(self, project=None, default_labels=None):
        self.project = project
        self.default_labels = default_labels if default_labels else {}

    @staticmethod
    def _infer_source_location(record):
        """Helper function to infer source location data from a LogRecord.
        Will default to record.source_location if already set
        """
        if hasattr(record, "source_location"):
            return record.source_location
        else:
            name_map = [
                ("line", "lineno"),
                ("file", "pathname"),
                ("function", "funcName"),
            ]
            output = {}
            for (gcp_name, std_lib_name) in name_map:
                value = getattr(record, std_lib_name, None)
                if value is not None:
                    output[gcp_name] = value
            return output if output else None

    def filter(self, record):
        """
        Add new Cloud Logging data to each LogRecord as it comes in
        """
        user_labels = getattr(record, "labels", {})
        # infer request data from the environment
        (
            inferred_http,
            inferred_trace,
            inferred_span,
            inferred_sampled,
        ) = get_request_data()
        if inferred_trace is not None and self.project is not None:
            # add full path for detected trace
            inferred_trace = f"projects/{self.project}/traces/{inferred_trace}"
        # set new record values
        record._resource = getattr(record, "resource", None)
        record._trace = getattr(record, "trace", inferred_trace) or None
        record._span_id = getattr(record, "span_id", inferred_span) or None
        record._trace_sampled = bool(getattr(record, "trace_sampled", inferred_sampled))
        record._http_request = getattr(record, "http_request", inferred_http)
        record._source_location = CloudLoggingFilter._infer_source_location(record)
        # add logger name as a label if possible
        logger_label = {"python_logger": record.name} if record.name else {}
        record._labels = {**logger_label, **self.default_labels, **user_labels} or None
        # create string representations for structured logging
        record._trace_str = record._trace or ""
        record._span_id_str = record._span_id or ""
        record._trace_sampled_str = "true" if record._trace_sampled else "false"
        record._http_request_str = json.dumps(
            record._http_request or {}, ensure_ascii=False
        )
        record._source_location_str = json.dumps(
            record._source_location or {}, ensure_ascii=False
        )
        record._labels_str = json.dumps(record._labels or {}, ensure_ascii=False)
        return True


class CloudLoggingHandler(logging.StreamHandler):
    """Handler that directly makes Cloud Logging API calls.

    This is a Python standard ``logging`` handler using that can be used to
    route Python standard logging messages directly to the Stackdriver
    Logging API.

    This handler is used when not in GAE or GKE environment.

    This handler supports both an asynchronous and synchronous transport.

    Example:

    .. code-block:: python

        import logging
        import google.cloud.logging
        from google.cloud.logging_v2.handlers import CloudLoggingHandler

        client = google.cloud.logging.Client()
        handler = CloudLoggingHandler(client)

        cloud_logger = logging.getLogger('cloudLogger')
        cloud_logger.setLevel(logging.INFO)
        cloud_logger.addHandler(handler)

        cloud_logger.error('bad news')  # API call
    """

    def __init__(
        self,
        client,
        *,
        name=DEFAULT_LOGGER_NAME,
        transport=BackgroundThreadTransport,
        resource=None,
        labels=None,
        stream=None,
    ):
        """
        Args:
            client (~logging_v2.client.Client):
                The authenticated Google Cloud Logging client for this
                handler to use.
            name (str): the name of the custom log in Cloud Logging.
                Defaults to 'python'. The name of the Python logger will be represented
                in the ``python_logger`` field.
            transport (~logging_v2.transports.Transport):
                Either a Transport instance, or a Class for 
                creating new transport objects. The class should
                extend from the base :class:`.Transport` type and
                implement :meth`.Transport.send`. Defaults to
                :class:`.BackgroundThreadTransport`. The other
                option is :class:`.SyncTransport`.
            resource (~logging_v2.resource.Resource):
                Resource for this Handler. If not given, will be inferred from the environment.
            labels (Optional[dict]): Additional labels to attach to logs.
            stream (Optional[IO]): Stream to be used by the handler.
        """
        super(CloudLoggingHandler, self).__init__(stream)
        if not resource:
            # infer the correct monitored resource from the local environment
            resource = detect_resource(client.project)
        self.name = name
        self.client = client
<<<<<<< HEAD
<<<<<<< Updated upstream
        self.transport = transport(client, name)
=======
        if isinstance(transport, Transport):
            # use passed in transport
            self.transport = transport
        elif inspect.isclass(transport) and issubclass(transport, Transport):
            # create an instance using passed in transport class
            self.transport = transport(client, name, resource=resource)
        else:
            raise RuntimeError(f"invalid transport: {transport}")
>>>>>>> Stashed changes
=======
        self.transport = transport(client, name, resource=resource)
>>>>>>> def7440a
        self.project_id = client.project
        self.resource = resource
        self.labels = labels
        # add extra keys to log record
        log_filter = CloudLoggingFilter(project=self.project_id, default_labels=labels)
        self.addFilter(log_filter)

    def emit(self, record):
        """Actually log the specified logging record.

        Overrides the default emit behavior of ``StreamHandler``.

        See https://docs.python.org/2/library/logging.html#handler-objects

        Args:
            record (logging.LogRecord): The record to be logged.
        """
        resource = record._resource or self.resource
        labels = record._labels
        message = _format_and_parse_message(record, self)

        if resource.type == _GAE_RESOURCE_TYPE and record._trace is not None:
            # add GAE-specific label
            labels = {_GAE_TRACE_ID_LABEL: record._trace, **(labels or {})}
        # send off request
        self.transport.send(
            record,
            message,
            resource=resource,
            labels=labels,
            trace=record._trace,
            span_id=record._span_id,
            trace_sampled=record._trace_sampled,
            http_request=record._http_request,
            source_location=record._source_location,
        )


def _format_and_parse_message(record, formatter_handler):
    """
    Helper function to apply formatting to a LogRecord message,
    and attempt to parse encoded JSON into a dictionary object.

    Resulting output will be of type (str | dict | None)

    Args:
        record (logging.LogRecord): The record object representing the log
        formatter_handler (logging.Handler): The handler used to format the log
    """
    passed_json_fields = getattr(record, "json_fields", {})
    # if message is a dictionary, use dictionary directly
    if isinstance(record.msg, collections.abc.Mapping):
        payload = record.msg
        # attach any extra json fields if present
        if passed_json_fields and isinstance(
            passed_json_fields, collections.abc.Mapping
        ):
            payload = {**payload, **passed_json_fields}
        return payload
    # format message string based on superclass
    message = formatter_handler.format(record)
    try:
        # attempt to parse encoded json into dictionary
        if message[0] == "{":
            json_message = json.loads(message)
            if isinstance(json_message, collections.abc.Mapping):
                message = json_message
    except (json.decoder.JSONDecodeError, IndexError):
        # log string is not valid json
        pass
    # if json_fields was set, create a dictionary using that
    if passed_json_fields and isinstance(passed_json_fields, collections.abc.Mapping):
        if message != "None":
            passed_json_fields["message"] = message
        return passed_json_fields
    # if formatted message contains no content, return None
    return message if message != "None" else None


def setup_logging(
    handler, *, excluded_loggers=EXCLUDED_LOGGER_DEFAULTS, log_level=logging.INFO
):
    """Attach a logging handler to the Python root logger

    Excludes loggers that this library itself uses to avoid
    infinite recursion.

    Example:

    .. code-block:: python

        import logging
        import google.cloud.logging
        from google.cloud.logging_v2.handlers import CloudLoggingHandler

        client = google.cloud.logging.Client()
        handler = CloudLoggingHandler(client)
        google.cloud.logging.handlers.setup_logging(handler)
        logging.getLogger().setLevel(logging.DEBUG)

        logging.error('bad news')  # API call

    Args:
        handler (logging.handler): the handler to attach to the global handler
        excluded_loggers (Optional[Tuple[str]]): The loggers to not attach the handler
            to. This will always include the loggers in the
            path of the logging client itself.
        log_level (Optional[int]): Python logging log level. Defaults to
            :const:`logging.INFO`.
    """
    all_excluded_loggers = set(excluded_loggers + EXCLUDED_LOGGER_DEFAULTS)
    logger = logging.getLogger()

    # remove built-in handlers on App Engine or Cloud Functions environments
    if detect_resource().type in _CLEAR_HANDLER_RESOURCE_TYPES:
        logger.handlers.clear()

    logger.setLevel(log_level)
    logger.addHandler(handler)
    for logger_name in all_excluded_loggers:
        # prevent excluded loggers from propagating logs to handler
        logger = logging.getLogger(logger_name)
        logger.propagate = False<|MERGE_RESOLUTION|>--- conflicted
+++ resolved
@@ -181,10 +181,6 @@
             resource = detect_resource(client.project)
         self.name = name
         self.client = client
-<<<<<<< HEAD
-<<<<<<< Updated upstream
-        self.transport = transport(client, name)
-=======
         if isinstance(transport, Transport):
             # use passed in transport
             self.transport = transport
@@ -193,10 +189,6 @@
             self.transport = transport(client, name, resource=resource)
         else:
             raise RuntimeError(f"invalid transport: {transport}")
->>>>>>> Stashed changes
-=======
-        self.transport = transport(client, name, resource=resource)
->>>>>>> def7440a
         self.project_id = client.project
         self.resource = resource
         self.labels = labels
