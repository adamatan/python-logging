--- conflicted
+++ resolved
@@ -222,39 +222,14 @@
                 file=sys.stderr,
             )
 
-<<<<<<< HEAD
-    def enqueue(
-        self,
-        record,
-        message,
-        *,
-        resource=None,
-        labels=None,
-        trace=None,
-        span_id=None,
-        http_request=None,
-    ):
-=======
     def enqueue(self, record, message, **kwargs):
->>>>>>> ba94afb7
         """Queues a log entry to be written by the background thread.
 
         Args:
             record (logging.LogRecord): Python log record that the handler was called with.
             message (str): The message from the ``LogRecord`` after being
                         formatted by the associated log formatters.
-<<<<<<< HEAD
-            resource (Optional[google.cloud.logging_v2.resource.Resource]):
-                Monitored resource of the entry
-            labels (Optional[dict]): Mapping of labels for the entry.
-            trace (Optional[str]): TraceID to apply to the logging entry.
-            span_id (Optional[str]): Span_id within the trace for the log entry.
-                Specify the trace parameter if span_id is set.
-            http_request (Optional[dict]): Info about HTTP request associated
-                 with the entry.
-=======
             kwargs: Additional optional arguments for the logger
->>>>>>> ba94afb7
         """
         queue_entry = {
             "info": {"message": message, "python_logger": record.name},
@@ -307,50 +282,16 @@
         )
         self.worker.start()
 
-<<<<<<< HEAD
-    def send(
-        self,
-        record,
-        message,
-        resource=None,
-        labels=None,
-        trace=None,
-        span_id=None,
-        http_request=None,
-    ):
-=======
     def send(self, record, message, **kwargs):
->>>>>>> ba94afb7
         """Overrides Transport.send().
 
         Args:
             record (logging.LogRecord): Python log record that the handler was called with.
             message (str): The message from the ``LogRecord`` after being
                 formatted by the associated log formatters.
-<<<<<<< HEAD
-            resource (Optional[google.cloud.logging_v2.resource.Resource]):
-                Monitored resource of the entry.
-            labels (Optional[dict]): Mapping of labels for the entry.
-            trace (Optional[str]): TraceID to apply to the logging entry.
-            span_id (Optional[str]): span_id within the trace for the log entry.
-                Specify the trace parameter if span_id is set.
-            http_request (Optional[dict]): Info about HTTP request associated
-                 with the entry.
-        """
-        self.worker.enqueue(
-            record,
-            message,
-            resource=resource,
-            labels=labels,
-            trace=trace,
-            span_id=span_id,
-            http_request=http_request,
-        )
-=======
             kwargs: Additional optional arguments for the logger
         """
         self.worker.enqueue(record, message, **kwargs)
->>>>>>> ba94afb7
 
     def flush(self):
         """Submit any pending log records."""
