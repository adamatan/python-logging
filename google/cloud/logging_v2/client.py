# Copyright 2016 Google LLC
#
# Licensed under the Apache License, Version 2.0 (the "License");
# you may not use this file except in compliance with the License.
# You may obtain a copy of the License at
#
#     http://www.apache.org/licenses/LICENSE-2.0
#
# Unless required by applicable law or agreed to in writing, software
# distributed under the License is distributed on an "AS IS" BASIS,
# WITHOUT WARRANTIES OR CONDITIONS OF ANY KIND, either express or implied.
# See the License for the specific language governing permissions and
# limitations under the License.

"""Client for interacting with the Google Cloud Logging API."""

import logging
import os
import sys

try:
    from google.cloud.logging_v2 import _gapic
except ImportError:  # pragma: NO COVER
    _HAVE_GRPC = False
    _gapic = None
else:
    _HAVE_GRPC = True

import google.api_core.client_options
from google.cloud.client import ClientWithProject
from google.cloud.environment_vars import DISABLE_GRPC
from google.cloud.logging_v2._helpers import _add_defaults_to_filter
from google.cloud.logging_v2._http import Connection
from google.cloud.logging_v2._http import _LoggingAPI as JSONLoggingAPI
from google.cloud.logging_v2._http import _MetricsAPI as JSONMetricsAPI
from google.cloud.logging_v2._http import _SinksAPI as JSONSinksAPI
from google.cloud.logging_v2.handlers import CloudLoggingHandler
from google.cloud.logging_v2.handlers import AppEngineHandler
from google.cloud.logging_v2.handlers import ContainerEngineHandler
from google.cloud.logging_v2.handlers import StructuredLogHandler
from google.cloud.logging_v2.handlers import setup_logging
from google.cloud.logging_v2.handlers.handlers import EXCLUDED_LOGGER_DEFAULTS
from google.cloud.logging_v2.resource import Resource
from google.cloud.logging_v2.handlers._monitored_resources import detect_resource


from google.cloud.logging_v2.logger import Logger
from google.cloud.logging_v2.metric import Metric
from google.cloud.logging_v2.sink import Sink


_DISABLE_GRPC = os.getenv(DISABLE_GRPC, False)
_USE_GRPC = _HAVE_GRPC and not _DISABLE_GRPC

_GAE_RESOURCE_TYPE = "gae_app"
_GKE_RESOURCE_TYPE = "k8s_container"
_GCF_RESOURCE_TYPE = "cloud_function"
_RUN_RESOURCE_TYPE = "cloud_run_revision"


class Client(ClientWithProject):
    """Client to bundle configuration needed for API requests."""

    _logging_api = None
    _sinks_api = None
    _metrics_api = None

    SCOPE = (
        "https://www.googleapis.com/auth/logging.read",
        "https://www.googleapis.com/auth/logging.write",
        "https://www.googleapis.com/auth/logging.admin",
        "https://www.googleapis.com/auth/cloud-platform",
    )
    """The scopes required for authenticating as a Logging consumer."""

    def __init__(
        self,
        *,
        project=None,
        credentials=None,
        _http=None,
        _use_grpc=None,
        client_info=None,
        client_options=None,
    ):
        """
        Args:
            project (Optional[str]): the project which the client acts on behalf of.
                If not passed, falls back to the default inferred
                from the environment.
            credentials (Optional[google.auth.credentials.Credentials]):
                Thehe OAuth2 Credentials to use for this
                client. If not passed (and if no ``_http`` object is
                passed), falls back to the default inferred from the
                environment.
            _http (Optional[requests.Session]):  HTTP object to make requests.
                Can be any object that defines ``request()`` with the same interface as
                :meth:`requests.Session.request`. If not passed, an
                ``_http`` object is created that is bound to the
                ``credentials`` for the current object.
                This parameter should be considered private, and could
                change in the future.
            _use_grpc (Optional[bool]): Explicitly specifies whether
                to use the gRPC transport or HTTP. If unset,
                falls back to the ``GOOGLE_CLOUD_DISABLE_GRPC``
                environment variable
                This parameter should be considered private, and could
                change in the future.
            client_info (Optional[Union[google.api_core.client_info.ClientInfo, google.api_core.gapic_v1.client_info.ClientInfo]]):
                The client info used to send a user-agent string along with API
                requests. If ``None``, then default info will be used. Generally,
                you only need to set this if you're developing your own library
                or partner tool.
            client_options (Optional[Union[dict, google.api_core.client_options.ClientOptions]]):
                Client options used to set user options
                on the client. API Endpoint should be set through client_options.
            """
        super(Client, self).__init__(
            project=project,
            credentials=credentials,
            _http=_http,
            client_options=client_options,
        )

        kw_args = {"client_info": client_info}
        if client_options:
            if type(client_options) == dict:
                client_options = google.api_core.client_options.from_dict(
                    client_options
                )
            if client_options.api_endpoint:
                api_endpoint = client_options.api_endpoint
                kw_args["api_endpoint"] = api_endpoint

        self._connection = Connection(self, **kw_args)

        self._client_info = client_info
        self._client_options = client_options
        if _use_grpc is None:
            self._use_grpc = _USE_GRPC
        else:
            self._use_grpc = _use_grpc

    @property
    def logging_api(self):
        """Helper for logging-related API calls.

        See
        https://cloud.google.com/logging/docs/reference/v2/rest/v2/entries
        https://cloud.google.com/logging/docs/reference/v2/rest/v2/projects.logs
        """
        if self._logging_api is None:
            if self._use_grpc:
                self._logging_api = _gapic.make_logging_api(self)
            else:
                self._logging_api = JSONLoggingAPI(self)
        return self._logging_api

    @property
    def sinks_api(self):
        """Helper for log sink-related API calls.

        See
        https://cloud.google.com/logging/docs/reference/v2/rest/v2/projects.sinks
        """
        if self._sinks_api is None:
            if self._use_grpc:
                self._sinks_api = _gapic.make_sinks_api(self)
            else:
                self._sinks_api = JSONSinksAPI(self)
        return self._sinks_api

    @property
    def metrics_api(self):
        """Helper for log metric-related API calls.

        See
        https://cloud.google.com/logging/docs/reference/v2/rest/v2/projects.metrics
        """
        if self._metrics_api is None:
            if self._use_grpc:
                self._metrics_api = _gapic.make_metrics_api(self)
            else:
                self._metrics_api = JSONMetricsAPI(self)
        return self._metrics_api

    def logger(self, name):
        """Creates a logger bound to the current client.

        Args:
            name (str): The name of the logger to be constructed.

        Returns:
            ~logging_v2.logger.Logger: Logger created with the current client.
        """
        return Logger(name, client=self)

    def list_entries(
        self,
        *,
        resource_names=None,
        filter_=None,
        order_by=None,
        page_size=None,
        page_token=None,
    ):
        """Return a page of log entry resources.

        Args:
            resource_names (Sequence[str]): Names of one or more parent resources
                from which to retrieve log entries:

                ::

                    "projects/[PROJECT_ID]"
                    "organizations/[ORGANIZATION_ID]"
                    "billingAccounts/[BILLING_ACCOUNT_ID]"
                    "folders/[FOLDER_ID]"

                If not passed, defaults to the project bound to the API's client.

            filter_ (str): a filter expression. See
                https://cloud.google.com/logging/docs/view/advanced_filters
            order_by (str) One of :data:`~logging_v2.ASCENDING`
                or :data:`~logging_v2.DESCENDING`.
            page_size (int): maximum number of entries to return, If not passed,
                defaults to a value set by the API.
            page_token (str): opaque marker for the next "page" of entries. If not
                passed, the API will return the first page of
                entries.

        Returns:
            Iterator[~logging_v2.LogEntry]
        """
        if resource_names is None:
            resource_names = [f"projects/{self.project}"]
        filter_ = _add_defaults_to_filter(filter_)

        return self.logging_api.list_entries(
            resource_names=resource_names,
            filter_=filter_,
            order_by=order_by,
            page_size=page_size,
            page_token=page_token,
        )

    def sink(self, name, *, filter_=None, destination=None):
        """Creates a sink bound to the current client.

        Args:
            name (str): the name of the sink to be constructed.
            filter_ (Optional[str]): the advanced logs filter expression
                defining the entries exported by the sink.  If not
                passed, the instance should already exist, to be
                refreshed via :meth:`Sink.reload`.
            destination (str): destination URI for the entries exported by
                the sink.  If not passed, the instance should
                already exist, to be refreshed via
                :meth:`Sink.reload`.

        Returns:
            ~logging_v2.sink.Sink: Sink created with the current client.
        """
        return Sink(name, filter_=filter_, destination=destination, client=self)

    def list_sinks(self, *, parent=None, page_size=None, page_token=None):
        """List sinks for the a parent resource.

        See
        https://cloud.google.com/logging/docs/reference/v2/rest/v2/projects.sinks/list

        Args:
            parent (Optional[str]): The parent resource whose sinks are to be listed:

                ::

                    "projects/[PROJECT_ID]"
                    "organizations/[ORGANIZATION_ID]"
                    "billingAccounts/[BILLING_ACCOUNT_ID]"
                    "folders/[FOLDER_ID]".

                If not passed, defaults to the project bound to the API's client.
            page_size (Optional[int]): The maximum number of sinks in each
                page of results from this request. Non-positive values are ignored. Defaults to a
                sensible value set by the API.
            page_token (Optional[str]): If present, return the next batch of sinks, using the
                value, which must correspond to the ``nextPageToken`` value
                returned in the previous response.  Deprecated: use the ``pages``
                property ofthe returned iterator instead of manually passing the
                token.

        Returns:
            Iterator[~logging_v2.sink.Sink]
        """
        if parent is None:
            parent = f"projects/{self.project}"
        return self.sinks_api.list_sinks(
            parent=parent, page_size=page_size, page_token=page_token
        )

    def metric(self, name, *, filter_=None, description=""):
        """Creates a metric bound to the current client.

        Args:
            name (str): The name of the metric to be constructed.
            filter_(Optional[str]): The advanced logs filter expression defining the
                entries tracked by the metric.  If not
                passed, the instance should already exist, to be
                refreshed via :meth:`Metric.reload`.
            description (Optional[str]): The description of the metric to be constructed.
                If not passed, the instance should already exist,
                to be refreshed via :meth:`Metric.reload`.

        Returns:
            ~logging_v2.metric.Metric: Metric created with the current client.
        """
        return Metric(name, filter_=filter_, client=self, description=description)

    def list_metrics(self, *, page_size=None, page_token=None):
        """List metrics for the project associated with this client.

        See
        https://cloud.google.com/logging/docs/reference/v2/rest/v2/projects.metrics/list

        Args:
            page_size (Optional[int]): The maximum number of sinks in each
                page of results from this request. Non-positive values are ignored. Defaults to a
                sensible value set by the API.
            page_token (Optional[str]): If present, return the next batch of sinks, using the
                value, which must correspond to the ``nextPageToken`` value
                returned in the previous response.  Deprecated: use the ``pages``
                property ofthe returned iterator instead of manually passing the
                token.

        Returns:
            Iterator[~logging_v2.metric.Metric]
        """
        return self.metrics_api.list_metrics(
            self.project, page_size=page_size, page_token=page_token
        )

    def get_default_handler(self, **kw):
        """Return the default logging handler based on the local environment.

        Args:
            kw (dict): keyword args passed to handler constructor

        Returns:
            logging.Handler: The default log handler based on the environment
        """
        monitored_resource = kw.pop("resource", detect_resource(self.project))

        if isinstance(monitored_resource, Resource):
            if monitored_resource.type == _GAE_RESOURCE_TYPE:
                return AppEngineHandler(self, **kw)
            elif monitored_resource.type == _GKE_RESOURCE_TYPE:
                return ContainerEngineHandler(**kw)
            elif (
                monitored_resource.type == _GCF_RESOURCE_TYPE
                and sys.version_info[0] == 3
                and sys.version_info[1] >= 8
            ):
                # Cloud Functions with runtimes > 3.8 supports structured logs on standard out
<<<<<<< HEAD
                # 3.7 should use the standard CloudLoggingHandler
                return StructuredLogHandler(
                    **kw, resource=monitored_resource, project=self.project
                )
=======
                # 3.7 should use the standard CloudLoggingHandler, which sends logs over the network.
                return StructuredLogHandler(**kw, project=self.project)
>>>>>>> f25da46a
            elif monitored_resource.type == _RUN_RESOURCE_TYPE:
                return StructuredLogHandler(
                    **kw, resource=monitored_resource, project=self.project
                )
        return CloudLoggingHandler(self, resource=monitored_resource, **kw)

    def setup_logging(
        self, *, log_level=logging.INFO, excluded_loggers=EXCLUDED_LOGGER_DEFAULTS, **kw
    ):
        """Attach default Cloud Logging handler to the root logger.

        This method uses the default log handler, obtained by
        :meth:`~get_default_handler`, and attaches it to the root Python
        logger, so that a call such as ``logging.warn``, as well as all child
        loggers, will report to Cloud Logging.

        Args:
            log_level (Optional[int]): Python logging log level. Defaults to
                :const:`logging.INFO`.
            excluded_loggers (Optional[Tuple[str]]): The loggers to not attach the
                handler to. This will always include the
                loggers in the path of the logging client
                itself.
        Returns:
            dict: keyword args passed to handler constructor
        """
        handler = self.get_default_handler(**kw)
        setup_logging(handler, log_level=log_level, excluded_loggers=excluded_loggers)<|MERGE_RESOLUTION|>--- conflicted
+++ resolved
@@ -361,15 +361,10 @@
                 and sys.version_info[1] >= 8
             ):
                 # Cloud Functions with runtimes > 3.8 supports structured logs on standard out
-<<<<<<< HEAD
-                # 3.7 should use the standard CloudLoggingHandler
+                # 3.7 should use the standard CloudLoggingHandler, which sends logs over the network.
                 return StructuredLogHandler(
                     **kw, resource=monitored_resource, project=self.project
                 )
-=======
-                # 3.7 should use the standard CloudLoggingHandler, which sends logs over the network.
-                return StructuredLogHandler(**kw, project=self.project)
->>>>>>> f25da46a
             elif monitored_resource.type == _RUN_RESOURCE_TYPE:
                 return StructuredLogHandler(
                     **kw, resource=monitored_resource, project=self.project
